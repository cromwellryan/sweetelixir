# Processes - Elixir's Unit of Concurrency
Elixir processes are fast and lightweight units of concurrency. Not to be confused with OS processes, millions of them can be spawned on a single machine, and each are managed entirely by the Erlang VM. Processes live at the core of Elixir application architectures and can send and receive messages to other processes located locally, or remotely on another connected Node.

### spawn
Spawn creates a new process and returns the Pid, or Process ID of the new process. Messages are sent to the processes using the `<-` operator.

<<<<<<< HEAD
## Mailboxes
Processes all contain a *mailbox* where messages are passively kept until consumed via a `receive` block. `receive` processes message in the order received and allows messages to be pattern matched. A common pattern is to send a message to a process with a tuple containing `self` as the first element. This allows the receiving process to have a reference to message's "sender" and respond back to the sider Pid with its own response messages.
=======
### Mailboxes
Processes all contain a *mailbox* where messages are passively kept until consumed via a `receive` block. `receive` processes message in the order received and allows messages to be pattern matched. A common pattern is to send a message to a process with a tuple containing `self` as the first element. This allows the receiving process to have a reference to message's "sender" and respond back to the sender Pid with its own response messages.
>>>>>>> ebe36ee1

```elixir
iex(3)> pid = spawn fn ->
...(3)>   receive do
...(3)>     {sender, :ping} ->
...(3)>       IO.puts "Got ping"
...(3)>       sender <- :pong
...(3)>   end
...(3)> end
#PID<0.79.0>

iex(4)> pid <- {self, :ping}
{#PID<0.58.0>, :ping}
Got ping

iex(5)> receive do
...(5)>   message -> IO.puts "Got #{message} back"
...(5)> end
Got pong back
:ok
iex(6)>
```

`receive` blocks the current process until a message is received that matches a message clause. An `after` clause can optionally be provided to exit the receive loop if no messages are receive after a set amount of time.

```elixir
iex(7)> receive do
...(7)>   message -> IO.inspect message
...(7)> after 5000 ->
...(7)>   IO.puts "Timeout, giving up"
...(7)> end
Timeout, giving up
:ok
iex(8)>
```

## spawn_link
Similar to `spawn`, `spawn_link` creates a new process, but links the current and new process so that if one crashes, both processes terminate. Linking processes is essential to the Elixir and Erlang philosophy of letting programs crash instead of trying to rescue from errors. Since Elixir programs exist as a hierarchy of many processes, linking allows a predictable process dependency tree where failures in one process cascade down to all other dependent processes.

```elixir
iex(1)> pid = spawn_link fn ->
...(1)>   receive do
...(1)>     :boom -> raise "boom!"
...(1)>   end
...(1)> end
#PID<0.64.0>

iex(2)> pid <- :boom
:boom
iex(3)>
=ERROR REPORT==== 27-Dec-2013::16:49:14 ===
Error in process <0.64.0> with exit value: {{'Elixir.RuntimeError','__exception__',<<5 bytes>>},[{erlang,apply,2,[]}]}

** (EXIT from #PID<0.64.0>) {RuntimeError[message: "boom!"], [{:erlang, :apply, 2, []}]}




iex(3)> pid = spawn fn ->
...(3)>   receive do
...(3)>     :boom -> raise "boom!"
...(3)>   end
...(3)> end
#PID<0.71.0>
iex(4)> pid <- :boom
:boom

=ERROR REPORT==== 27-Dec-2013::16:49:50 ===
Error in process <0.71.0> with exit value: {{'Elixir.RuntimeError','__exception__',<<5 bytes>>},[{erlang,apply,2,[]}]}

iex(5)>
``` 

<<<<<<< HEAD
The first example above using `spawn_link`, we see the process terminate cascade to our own iex session from the `** (EXIT from #PID<0.64.0>)` error. Our iex session stays alive because it is internally restarted by a process Supervisor. Supervisors are covered in the next section on OTP.

## Holding State
Since Elixir is immutable, you may be wondering how state is held. Holding and mutating state can be performed by spawning a process that exposes its state via messages and infinitely recurses on itself with its current state. For example:

```elixir
iex(6)> defmodule Counter do
...(6)>   def start(initial_count) do
...(6)>     spawn fn -> listen(initial_count) end
...(6)>   end
...(6)>
...(6)>   def listen(count) do
...(6)>     receive do
...(6)>       :inc -> listen(count + 1)
...(6)>       {sender, :val} ->
...(6)>         sender <- count
...(6)>         listen(count)
...(6)>     end
...(6)>   end
...(6)> end
{:module, Counter,...

iex(8)> counter_pid = Counter.start(10)
#PID<0.140.0>
iex(9)> counter_pid <- :inc
:inc
iex(10)> counter_pid <- :inc
:inc
iex(11)> counter_pid <- :inc
:inc
iex(12)> counter_pid <- {self, :val}
{#PID<0.40.0>, :val}
iex(13)> receive do
...(13)>   value -> value
...(13)> end
13
```
=======
The first example above using `spawn_link`, we see the process termination cascade to our own iex session from the `** (EXIT from #PID<0.64.0>)` error. Our iex session stays alive because it is internally restarted by a process Supervisor. Supervisors are covered in the next section on OTP.
>>>>>>> ebe36ee1
<|MERGE_RESOLUTION|>--- conflicted
+++ resolved
@@ -4,13 +4,8 @@
 ### spawn
 Spawn creates a new process and returns the Pid, or Process ID of the new process. Messages are sent to the processes using the `<-` operator.
 
-<<<<<<< HEAD
-## Mailboxes
-Processes all contain a *mailbox* where messages are passively kept until consumed via a `receive` block. `receive` processes message in the order received and allows messages to be pattern matched. A common pattern is to send a message to a process with a tuple containing `self` as the first element. This allows the receiving process to have a reference to message's "sender" and respond back to the sider Pid with its own response messages.
-=======
 ### Mailboxes
 Processes all contain a *mailbox* where messages are passively kept until consumed via a `receive` block. `receive` processes message in the order received and allows messages to be pattern matched. A common pattern is to send a message to a process with a tuple containing `self` as the first element. This allows the receiving process to have a reference to message's "sender" and respond back to the sender Pid with its own response messages.
->>>>>>> ebe36ee1
 
 ```elixir
 iex(3)> pid = spawn fn ->
@@ -82,10 +77,9 @@
 Error in process <0.71.0> with exit value: {{'Elixir.RuntimeError','__exception__',<<5 bytes>>},[{erlang,apply,2,[]}]}
 
 iex(5)>
-``` 
+```
 
-<<<<<<< HEAD
-The first example above using `spawn_link`, we see the process terminate cascade to our own iex session from the `** (EXIT from #PID<0.64.0>)` error. Our iex session stays alive because it is internally restarted by a process Supervisor. Supervisors are covered in the next section on OTP.
+The first example above using `spawn_link`, we see the process termination cascade to our own iex session from the `** (EXIT from #PID<0.64.0>)` error. Our iex session stays alive because it is internally restarted by a process Supervisor. Supervisors are covered in the next section on OTP.
 
 ## Holding State
 Since Elixir is immutable, you may be wondering how state is held. Holding and mutating state can be performed by spawning a process that exposes its state via messages and infinitely recurses on itself with its current state. For example:
@@ -121,7 +115,4 @@
 ...(13)>   value -> value
 ...(13)> end
 13
-```
-=======
-The first example above using `spawn_link`, we see the process termination cascade to our own iex session from the `** (EXIT from #PID<0.64.0>)` error. Our iex session stays alive because it is internally restarted by a process Supervisor. Supervisors are covered in the next section on OTP.
->>>>>>> ebe36ee1
+```